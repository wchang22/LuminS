--- conflicted
+++ resolved
@@ -42,43 +42,31 @@
         file_ops::delete_files(files_to_delete, &dest);
     }
 
-<<<<<<< HEAD
-    // Copy files and symlinks
-    let dirs_to_copy = src_dirs.par_difference(&dest_dirs);
-    let symlinks_to_copy = src_symlinks.par_difference(&dest_symlinks);
-    let files_to_copy = src_files.par_difference(&dest_files);
-    let files_to_compare = src_files.par_intersection(&dest_files);
-
-    file_ops::copy_files(dirs_to_copy, &src, &dest);
-    file_ops::copy_files(symlinks_to_copy, &src, &dest);
-    file_ops::copy_files(files_to_copy, &src, &dest);
-    file_ops::compare_and_copy_files(files_to_compare, &src, &dest, flags);
-=======
     // Determine whether or not to run sequentially
-    let sequential = parse::contains_flag(flags, parse::Flag::Sequential);
-
-    if sequential {
-        let dirs_to_copy = src_dirs.difference(&dest_dirs);
-        let symlinks_to_copy = src_symlinks.difference(&dest_symlinks);
-        let files_to_copy = src_files.difference(&dest_files);
-        let files_to_compare = src_files.intersection(&dest_files);
-
-        file_ops::copy_files_sequential(dirs_to_copy, &src, &dest);
-        file_ops::copy_files_sequential(symlinks_to_copy, &src, &dest);
-        file_ops::copy_files_sequential(files_to_copy, &src, &dest);
-        file_ops::compare_and_copy_files_sequential(files_to_compare, &src, &dest, flags);
-    } else {
-        let dirs_to_copy = src_dirs.par_difference(&dest_dirs);
-        let symlinks_to_copy = src_symlinks.par_difference(&dest_symlinks);
-        let files_to_copy = src_files.par_difference(&dest_files);
-        let files_to_compare = src_files.par_intersection(&dest_files);
-
-        file_ops::copy_files(dirs_to_copy, &src, &dest);
-        file_ops::copy_files(symlinks_to_copy, &src, &dest);
-        file_ops::copy_files(files_to_copy, &src, &dest);
-        file_ops::compare_and_copy_files(files_to_compare, &src, &dest, flags);
-    }
->>>>>>> 146400b6
+    match flags.contains(&Flag::Sequential) {
+        true => {
+            let dirs_to_copy = src_dirs.difference(&dest_dirs);
+            let symlinks_to_copy = src_symlinks.difference(&dest_symlinks);
+            let files_to_copy = src_files.difference(&dest_files);
+            let files_to_compare = src_files.intersection(&dest_files);
+
+            file_ops::copy_files_sequential(dirs_to_copy, &src, &dest);
+            file_ops::copy_files_sequential(symlinks_to_copy, &src, &dest);
+            file_ops::copy_files_sequential(files_to_copy, &src, &dest);
+            file_ops::compare_and_copy_files_sequential(files_to_compare, &src, &dest, flags);
+        }
+        false => {
+            let dirs_to_copy = src_dirs.par_difference(&dest_dirs);
+            let symlinks_to_copy = src_symlinks.par_difference(&dest_symlinks);
+            let files_to_copy = src_files.par_difference(&dest_files);
+            let files_to_compare = src_files.par_intersection(&dest_files);
+
+            file_ops::copy_files(dirs_to_copy, &src, &dest);
+            file_ops::copy_files(symlinks_to_copy, &src, &dest);
+            file_ops::copy_files(files_to_copy, &src, &dest);
+            file_ops::compare_and_copy_files(files_to_compare, &src, &dest, flags);
+        }
+    }
 
     // Delete dirs in the correct order
     if delete {
@@ -101,7 +89,7 @@
 /// but is not limited to just these cases:
 /// * `src` is an invalid directory
 /// * `dest` is an invalid directory
-pub fn copy(src: &str, dest: &str, flags: u32) -> Result<(), io::Error> {
+pub fn copy(src: &str, dest: &str, flags: HashSet<Flag>) -> Result<(), io::Error> {
     // Retrieve data from src directory about files, dirs, symlinks
     let src_file_sets = file_ops::get_all_files(&src)?;
     let src_files = src_file_sets.files();
@@ -109,7 +97,7 @@
     let src_symlinks = src_file_sets.symlinks();
 
     // Copy everything
-    if parse::contains_flag(flags, parse::Flag::Sequential) {
+    if flags.contains(&Flag::Sequential) {
         file_ops::copy_files_sequential(src_dirs.into_iter(), &src, &dest);
         file_ops::copy_files_sequential(src_files.into_iter(), &src, &dest);
         file_ops::copy_files_sequential(src_symlinks.into_iter(), &src, &dest);
@@ -262,6 +250,7 @@
         flags.insert(Flag::Verbose);
         flags.insert(Flag::NoDelete);
         flags.insert(Flag::Secure);
+        flags.insert(Flag::Sequential);
 
         assert_eq!(synchronize(TEST_DIR, TEST_DIR_OUT, flags).is_ok(), true);
 
@@ -286,13 +275,13 @@
 
     #[test]
     fn invalid_src() {
-        assert_eq!(copy("/?", "src", 0).is_err(), true);
+        assert_eq!(copy("/?", "src", HashSet::new()).is_err(), true);
     }
 
     #[test]
     fn invalid_dest() {
         const TEST_DIR: &str = "test_copy_invalid_dest";
-        assert_eq!(copy("src", TEST_DIR, 0).is_ok(), true);
+        assert_eq!(copy("src", TEST_DIR, HashSet::new()).is_ok(), true);
         fs::remove_dir_all(TEST_DIR).unwrap();
     }
 
@@ -302,7 +291,7 @@
         const TEST_DIR: &str = "test_copy_dir1";
         fs::create_dir_all(TEST_DIR).unwrap();
 
-        assert_eq!(copy("src", TEST_DIR, 0).is_ok(), true);
+        assert_eq!(copy("src", TEST_DIR, HashSet::new()).is_ok(), true);
 
         let diff = Command::new("diff")
             .args(&["-r", "src", TEST_DIR])
@@ -313,4 +302,25 @@
 
         fs::remove_dir_all(TEST_DIR).unwrap();
     }
+
+    #[cfg(target_family = "unix")]
+    #[test]
+    fn flags() {
+        const TEST_DIR: &str = "test_copy_flags";
+        fs::create_dir_all(TEST_DIR).unwrap();
+
+        let mut flags = HashSet::new();
+        flags.insert(Flag::Sequential);
+
+        assert_eq!(copy("src", TEST_DIR, flags).is_ok(), true);
+
+        let diff = Command::new("diff")
+            .args(&["-r", "src", TEST_DIR])
+            .output()
+            .unwrap();
+
+        assert_eq!(diff.status.success(), true);
+
+        fs::remove_dir_all(TEST_DIR).unwrap();
+    }
 }